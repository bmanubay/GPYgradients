--- conflicted
+++ resolved
@@ -3,10 +3,6 @@
 
 import classification
 import regression
-<<<<<<< HEAD
 import dimensionality_reduction
 import non_gaussian
-=======
-import unsupervised
-import tutorials
->>>>>>> 05ca5cfe
+import tutorials