# Copyright (c) 2012, GPy authors (see AUTHORS.txt).
# Licensed under the BSD 3-clause license (see LICENSE.txt)
import numpy as np

def get_blocks(A, blocksizes):
    assert (A.shape[0]==A.shape[1]) and len(A.shape)==2, "can;t blockify this non-square matrix"
    N = np.sum(blocksizes)
    assert A.shape[0] == N, "bad blocksizes"
    num_blocks = len(blocksizes)
    B = np.empty(shape=(num_blocks, num_blocks), dtype=np.object)
    count_i = 0
    for Bi, i in enumerate(blocksizes):
        count_j = 0
        for Bj, j in enumerate(blocksizes):
            B[Bi, Bj] = A[count_i:count_i + i, count_j : count_j + j]
            count_j += j
        count_i += i
    return B

def get_block_shapes(B):
    assert B.dtype is np.dtype('object'), "Must be a block matrix"
    return [B[b,b].shape[0] for b in range(0, B.shape[0])]

def unblock(B):
    assert B.dtype is np.dtype('object'), "Must be a block matrix"
    block_shapes = get_block_shapes(B)
    num_elements = np.sum(block_shapes)
    A = np.empty(shape=(num_elements, num_elements))
    count_i = 0
    for Bi, i in enumerate(block_shapes):
        count_j = 0
        for Bj, j in enumerate(block_shapes):
            A[count_i:count_i + i, count_j:count_j + j] = B[Bi, Bj]
            count_j += j
        count_i += i
    return A

def block_dot(A, B):
    """
    Element wise dot product on block matricies

    +------+------+   +------+------+    +-------+-------+
    |      |      |   |      |      |    |A11.B11|B12.B12|
    | A11  | A12  |   | B11  | B12  |    |       |       |
    +------+------+ o +------+------| =  +-------+-------+
    |      |      |   |      |      |    |A21.B21|A22.B22|
    | A21  | A22  |   | B21  | B22  |    |       |       |
    +-------------+   +------+------+    +-------+-------+

    ..Note
        If either (A or B) of the diagonal matrices are stored as vectors then a more
        efficient dot product using numpy broadcasting will be used, i.e. A11*B11
    """
    #Must have same number of blocks and be a block matrix
    assert A.dtype is np.dtype('object'), "Must be a block matrix"
    assert B.dtype is np.dtype('object'), "Must be a block matrix"
    Ashape = A.shape
    Bshape = B.shape
    assert Ashape == Bshape
    def f(A,B):
        if Ashape[0] == Ashape[1] or Bshape[0] == Bshape[1]:
            #FIXME: Careful if one is transpose of other, would make a matrix
            return A*B
        else:
            return np.dot(A,B)
    dot = np.vectorize(f, otypes = [np.object])
    return dot(A,B)


if __name__=='__main__':
    A = np.zeros((5,5))
    B = get_blocks(A,[2,3])
    B[0,0] += 7
<<<<<<< HEAD
    print(B)
=======
    print B

    assert np.all(unblock(B) == A)
>>>>>>> 4f0894b6
<|MERGE_RESOLUTION|>--- conflicted
+++ resolved
@@ -71,10 +71,6 @@
     A = np.zeros((5,5))
     B = get_blocks(A,[2,3])
     B[0,0] += 7
-<<<<<<< HEAD
     print(B)
-=======
-    print B
 
-    assert np.all(unblock(B) == A)
->>>>>>> 4f0894b6
+    assert np.all(unblock(B) == A)