# Copyright (c) 2012, GPy authors (see AUTHORS.txt).
# Licensed under the BSD 3-clause license (see LICENSE.txt)


import numpy as np
from scipy import linalg
import pylab as pb
from .. import kern
from ..core import model
from ..util.linalg import pdinv, mdot, tdot
from ..util.plot import gpplot, x_frame1D, x_frame2D, Tango
from ..likelihoods import EP, Laplace

class GP(model):
    """
    Gaussian Process model for regression and EP

    :param X: input observations
    :param kernel: a GPy kernel, defaults to rbf+white
    :parm likelihood: a GPy likelihood
    :param normalize_X:  whether to normalize the input data before computing (predictions will be in original scales)
    :type normalize_X: False|True
    :rtype: model object
    :param epsilon_ep: convergence criterion for the Expectation Propagation algorithm, defaults to 0.1
    :param powerep: power-EP parameters [$\eta$,$\delta$], defaults to [1.,1.]
    :type powerep: list

    .. Note:: Multiple independent outputs are allowed using columns of Y

    """
    def __init__(self, X, likelihood, kernel, normalize_X=False):
        self.has_uncertain_inputs=False

        # parse arguments
        self.X = X
        assert len(self.X.shape) == 2
        self.N, self.Q = self.X.shape
        assert isinstance(kernel, kern.kern)
        self.kern = kernel
        self.likelihood = likelihood
        assert self.X.shape[0] == self.likelihood.data.shape[0]
        self.N, self.D = self.likelihood.data.shape

        # here's some simple normalization for the inputs
        if normalize_X:
            self._Xmean = X.mean(0)[None, :]
            self._Xstd = X.std(0)[None, :]
            self.X = (X.copy() - self._Xmean) / self._Xstd
            if hasattr(self, 'Z'):
                self.Z = (self.Z - self._Xmean) / self._Xstd
        else:
            self._Xmean = np.zeros((1, self.X.shape[1]))
            self._Xstd = np.ones((1, self.X.shape[1]))

        if not hasattr(self,'has_uncertain_inputs'):
            self.has_uncertain_inputs = False
        model.__init__(self)

    def dL_dZ(self):
        """
        TODO: one day we might like to learn Z by gradient methods?
        """
        #FIXME: this doesn;t live here.
        return np.zeros_like(self.Z)

    def _set_params(self, p):
        self.kern._set_params_transformed(p[:self.kern.Nparam_transformed()])
<<<<<<< HEAD
        # self.likelihood._set_params(p[self.kern.Nparam:])               # test by Nicolas
        self.likelihood._set_params(p[self.kern.Nparam_transformed():])  # test by Nicolas

        if isinstance(self.likelihood, Laplace):
            print "Updating approx: ", p
            self.likelihood.fit_full(self.kern.K(self.X))
            self.likelihood._set_params(self.likelihood._get_params())
=======
        self.likelihood._set_params(p[self.kern.Nparam_transformed():])
>>>>>>> 47a7df97

        self.K = self.kern.K(self.X)
        self.K += self.likelihood.covariance_matrix

        self.Ki, self.L, self.Li, self.K_logdet = pdinv(self.K)

        # the gradient of the likelihood wrt the covariance matrix
        if self.likelihood.YYT is None:
            #alpha = np.dot(self.Ki, self.likelihood.Y)
            alpha,_ = linalg.lapack.flapack.dpotrs(self.L, self.likelihood.Y,lower=1)

            self.dL_dK = 0.5 * (tdot(alpha) - self.D * self.Ki)
        else:
            #tmp = mdot(self.Ki, self.likelihood.YYT, self.Ki)
            tmp, _ = linalg.lapack.flapack.dpotrs(self.L, np.asfortranarray(self.likelihood.YYT), lower=1)
            tmp, _ = linalg.lapack.flapack.dpotrs(self.L, np.asfortranarray(tmp.T), lower=1)
            self.dL_dK = 0.5 * (tmp - self.D * self.Ki)

    def _get_params(self):
        return np.hstack((self.kern._get_params_transformed(), self.likelihood._get_params()))

    def _get_param_names(self):
        return self.kern._get_param_names_transformed() + self.likelihood._get_param_names()

    def _update_params_callback(self, p):
        #parameters will be in transformed space
        self.kern._set_params_transformed(p[:self.kern.Nparam_transformed()])
        #set_params_transformed for likelihood doesn't exist?
        self.likelihood._set_params(p[self.kern.Nparam_transformed():])
        #update the likelihood approximation within the optimisation with the current parameters
        self.update_likelihood_approximation()

    def update_likelihood_approximation(self):
        """
        Approximates a non-gaussian likelihood using Expectation Propagation

        For a Gaussian likelihood, no iteration is required:
        this function does nothing
        """
        self.likelihood.fit_full(self.kern.K(self.X))
        self._set_params(self._get_params())  # update the GP

    def _model_fit_term(self):
        """
        Computes the model fit using YYT if it's available
        """
        if self.likelihood.YYT is None:
            tmp, _ = linalg.lapack.flapack.dtrtrs(self.L, np.asfortranarray(self.likelihood.Y), lower=1)
            return -0.5 * np.sum(np.square(tmp))
            #return -0.5 * np.sum(np.square(np.dot(self.Li, self.likelihood.Y)))
        else:
            return -0.5 * np.sum(np.multiply(self.Ki, self.likelihood.YYT))

    def log_likelihood(self):
        """
        The log marginal likelihood of the GP.

        For an EP model,  can be written as the log likelihood of a regression
        model for a new variable Y* = v_tilde/tau_tilde, with a covariance
        matrix K* = K + diag(1./tau_tilde) plus a normalization term.
        """
        l = -0.5 * self.D * self.K_logdet + self._model_fit_term() + self.likelihood.Z
        print "Log likelihood: ", l
        return l

    def _log_likelihood_gradients(self):
        """
        The gradient of all parameters.

        Note, we use the chain rule: dL_dtheta = dL_dK * d_K_dtheta
        """
        dL_dthetaK = self.kern.dK_dtheta(dL_dK=self.dL_dK, X=self.X)
        if isinstance(self.likelihood, Laplace):
            dL_dthetaK_explicit = dL_dthetaK
            #Need to pass in a matrix of ones to get access to raw dK_dthetaK values without being chained
            fake_dL_dKs = np.eye(self.dL_dK.shape[0]) #FIXME: Check this is right...
            dK_dthetaK = self.kern.dK_dtheta(dL_dK=fake_dL_dKs, X=self.X)

            #We need the dL_dK where K is equal to the prior K, not K+Sigma as is the case now
            dL_dthetaK_implicit = self.likelihood._Kgradients(dL_d_K_Sigma=self.dL_dK, dK_dthetaK=dK_dthetaK)
            dL_dthetaK = dL_dthetaK_explicit + dL_dthetaK_implicit

            #print "dL_dthetaK_explicit: {dldkx}     dL_dthetaK_implicit: {dldki}        dL_dthetaK: {dldk}".format(dldkx=dL_dthetaK_explicit, dldki=dL_dthetaK_implicit, dldk=dL_dthetaK)

            dL_dthetaL = self.likelihood._gradients(partial=np.diag(self.dL_dK))
            #print "dL_dthetaL: ", dL_dthetaL
            print "Stacked dL_dthetaK, dL_dthetaL: ", np.hstack((dL_dthetaK, dL_dthetaL))
        else:
            dL_dthetaL = self.likelihood._gradients(partial=np.diag(self.dL_dK))
            print "Stacked dL_dthetaK, dL_dthetaL: ", np.hstack((dL_dthetaK, dL_dthetaL))
        return np.hstack((dL_dthetaK, dL_dthetaL))
        #return np.hstack((self.kern.dK_dtheta(dL_dK=self.dL_dK, X=self.X), self.likelihood._gradients(partial=np.diag(self.dL_dK))))

    def _raw_predict(self, _Xnew, which_parts='all', full_cov=False,stop=False):
        """
        Internal helper function for making predictions, does not account
        for normalization or likelihood
        """
        Kx = self.kern.K(_Xnew,self.X,which_parts=which_parts).T
        #KiKx = np.dot(self.Ki, Kx)
        KiKx, _ = linalg.lapack.flapack.dpotrs(self.L, np.asfortranarray(Kx), lower=1)
        mu = np.dot(KiKx.T, self.likelihood.Y)
        if full_cov:
            Kxx = self.kern.K(_Xnew, which_parts=which_parts)
            var = Kxx - np.dot(KiKx.T, Kx)
        else:
            Kxx = self.kern.Kdiag(_Xnew, which_parts=which_parts)
            var = Kxx - np.sum(np.multiply(KiKx, Kx), 0)
            var = var[:, None]
        if stop:
            debug_this
        return mu, var


    def predict(self, Xnew, which_parts='all', full_cov=False):
        """
        Predict the function(s) at the new point(s) Xnew.

        Arguments
        ---------
        :param Xnew: The points at which to make a prediction
        :type Xnew: np.ndarray, Nnew x self.Q
        :param which_parts:  specifies which outputs kernel(s) to use in prediction
        :type which_parts: ('all', list of bools)
        :param full_cov: whether to return the folll covariance matrix, or just the diagonal
        :type full_cov: bool
        :rtype: posterior mean,  a Numpy array, Nnew x self.D
        :rtype: posterior variance, a Numpy array, Nnew x 1 if full_cov=False, Nnew x Nnew otherwise
        :rtype: lower and upper boundaries of the 95% confidence intervals, Numpy arrays,  Nnew x self.D


           If full_cov and self.D > 1, the return shape of var is Nnew x Nnew x self.D. If self.D == 1, the return shape is Nnew x Nnew.
           This is to allow for different normalizations of the output dimensions.

        """
        # normalize X values
        Xnew = (Xnew.copy() - self._Xmean) / self._Xstd
        mu, var = self._raw_predict(Xnew, which_parts, full_cov)

        # now push through likelihood
        mean, var, _025pm, _975pm = self.likelihood.predictive_values(mu, var, full_cov)

        return mean, var, _025pm, _975pm


    def plot_f(self, samples=0, plot_limits=None, which_data='all', which_parts='all', resolution=None, full_cov=False):
        """
        Plot the GP's view of the world, where the data is normalized and the
        likelihood is Gaussian.

        :param samples: the number of a posteriori samples to plot
        :param which_data: which if the training data to plot (default all)
        :type which_data: 'all' or a slice object to slice self.X, self.Y
        :param plot_limits: The limits of the plot. If 1D [xmin,xmax], if 2D [[xmin,ymin],[xmax,ymax]]. Defaluts to data limits
        :param which_parts: which of the kernel functions to plot (additively)
        :type which_parts: 'all', or list of bools
        :param resolution: the number of intervals to sample the GP on. Defaults to 200 in 1D and 50 (a 50x50 grid) in 2D

        Plot the posterior of the GP.
          - In one dimension, the function is plotted with a shaded region identifying two standard deviations.
          - In two dimsensions, a contour-plot shows the mean predicted function
          - In higher dimensions, we've no implemented this yet !TODO!

        Can plot only part of the data and part of the posterior functions
        using which_data and which_functions
        """
        if which_data == 'all':
            which_data = slice(None)

        if self.X.shape[1] == 1:
            Xnew, xmin, xmax = x_frame1D(self.X, plot_limits=plot_limits)
            if samples == 0:
                m, v = self._raw_predict(Xnew, which_parts=which_parts)
                gpplot(Xnew, m, m - 2 * np.sqrt(v), m + 2 * np.sqrt(v))
                pb.plot(self.X[which_data], self.likelihood.Y[which_data], 'kx', mew=1.5)
            else:
                m, v = self._raw_predict(Xnew, which_parts=which_parts, full_cov=True)
                Ysim = np.random.multivariate_normal(m.flatten(), v, samples)
                gpplot(Xnew, m, m - 2 * np.sqrt(np.diag(v)[:, None]), m + 2 * np.sqrt(np.diag(v))[:, None])
                for i in range(samples):
                    pb.plot(Xnew, Ysim[i, :], Tango.colorsHex['darkBlue'], linewidth=0.25)
            pb.plot(self.X[which_data], self.likelihood.Y[which_data], 'kx', mew=1.5)
            pb.xlim(xmin, xmax)
            ymin, ymax = min(np.append(self.likelihood.Y, m - 2 * np.sqrt(np.diag(v)[:, None]))), max(np.append(self.likelihood.Y, m + 2 * np.sqrt(np.diag(v)[:, None])))
            ymin, ymax = ymin - 0.1 * (ymax - ymin), ymax + 0.1 * (ymax - ymin)
            pb.ylim(ymin, ymax)
            if hasattr(self, 'Z'):
                pb.plot(self.Z, self.Z * 0 + pb.ylim()[0], 'r|', mew=1.5, markersize=12)

        elif self.X.shape[1] == 2:
            resolution = resolution or 50
            Xnew, xmin, xmax, xx, yy = x_frame2D(self.X, plot_limits, resolution)
            m, v = self._raw_predict(Xnew, which_parts=which_parts)
            m = m.reshape(resolution, resolution).T
            pb.contour(xx, yy, m, vmin=m.min(), vmax=m.max(), cmap=pb.cm.jet)
            pb.scatter(Xorig[:, 0], Xorig[:, 1], 40, Yorig, linewidth=0, cmap=pb.cm.jet, vmin=m.min(), vmax=m.max())
            pb.xlim(xmin[0], xmax[0])
            pb.ylim(xmin[1], xmax[1])
        else:
            raise NotImplementedError, "Cannot define a frame with more than two input dimensions"

    def plot(self, samples=0, plot_limits=None, which_data='all', which_parts='all', resolution=None, levels=20):
        """
        TODO: Docstrings!
        :param levels: for 2D plotting, the number of contour levels to use

        """
        # TODO include samples
        if which_data == 'all':
            which_data = slice(None)

        if self.X.shape[1] == 1:

            Xu = self.X * self._Xstd + self._Xmean  # NOTE self.X are the normalized values now

            Xnew, xmin, xmax = x_frame1D(Xu, plot_limits=plot_limits)
            m, var, lower, upper = self.predict(Xnew, which_parts=which_parts)
            gpplot(Xnew, m, lower, upper)
            pb.plot(Xu[which_data], self.likelihood.data[which_data], 'kx', mew=1.5)
            if self.has_uncertain_inputs:
                pb.errorbar(Xu[which_data, 0], self.likelihood.data[which_data, 0],
                            xerr=2 * np.sqrt(self.X_variance[which_data, 0]),
                            ecolor='k', fmt=None, elinewidth=.5, alpha=.5)

            ymin, ymax = min(np.append(self.likelihood.data, lower)), max(np.append(self.likelihood.data, upper))
            ymin, ymax = ymin - 0.1 * (ymax - ymin), ymax + 0.1 * (ymax - ymin)
            pb.xlim(xmin, xmax)
            pb.ylim(ymin, ymax)
            if hasattr(self, 'Z'):
                Zu = self.Z * self._Xstd + self._Xmean
                pb.plot(Zu, Zu * 0 + pb.ylim()[0], 'r|', mew=1.5, markersize=12)
                    # pb.errorbar(self.X[:,0], pb.ylim()[0]+np.zeros(self.N), xerr=2*np.sqrt(self.X_variance.flatten()))

        elif self.X.shape[1] == 2:  # FIXME
            resolution = resolution or 50
            Xnew, xx, yy, xmin, xmax = x_frame2D(self.X, plot_limits, resolution)
            x, y = np.linspace(xmin[0], xmax[0], resolution), np.linspace(xmin[1], xmax[1], resolution)
            m, var, lower, upper = self.predict(Xnew, which_parts=which_parts)
            m = m.reshape(resolution, resolution).T
            pb.contour(x, y, m, levels, vmin=m.min(), vmax=m.max(), cmap=pb.cm.jet)
            Yf = self.likelihood.Y.flatten()
            pb.scatter(self.X[:, 0], self.X[:, 1], 40, Yf, cmap=pb.cm.jet, vmin=m.min(), vmax=m.max(), linewidth=0.)
            pb.xlim(xmin[0], xmax[0])
            pb.ylim(xmin[1], xmax[1])
            if hasattr(self, 'Z'):
                pb.plot(self.Z[:, 0], self.Z[:, 1], 'wo')

        else:
            raise NotImplementedError, "Cannot define a frame with more than two input dimensions"<|MERGE_RESOLUTION|>--- conflicted
+++ resolved
@@ -65,7 +65,6 @@
 
     def _set_params(self, p):
         self.kern._set_params_transformed(p[:self.kern.Nparam_transformed()])
-<<<<<<< HEAD
         # self.likelihood._set_params(p[self.kern.Nparam:])               # test by Nicolas
         self.likelihood._set_params(p[self.kern.Nparam_transformed():])  # test by Nicolas
 
@@ -73,9 +72,6 @@
             print "Updating approx: ", p
             self.likelihood.fit_full(self.kern.K(self.X))
             self.likelihood._set_params(self.likelihood._get_params())
-=======
-        self.likelihood._set_params(p[self.kern.Nparam_transformed():])
->>>>>>> 47a7df97
 
         self.K = self.kern.K(self.X)
         self.K += self.likelihood.covariance_matrix
