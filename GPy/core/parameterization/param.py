# Copyright (c) 2012, GPy authors (see AUTHORS.txt).
# Licensed under the BSD 3-clause license (see LICENSE.txt)

import itertools
import numpy
from parameter_core import Constrainable, Gradcheckable, Indexable, Parentable, adjust_name_for_printing
from array_core import ObservableArray, ParamList

###### printing
__constraints_name__ = "Constraint"
__index_name__ = "Index"
__tie_name__ = "Tied to"
__priors_name__ = "Prior"
__precision__ = numpy.get_printoptions()['precision'] # numpy printing precision used, sublassing numpy ndarray after all
__print_threshold__ = 5
######

class Param(Constrainable, ObservableArray, Gradcheckable, Indexable):
    """
    Parameter object for GPy models.

    :param str name:           name of the parameter to be printed
    :param input_array:        array which this parameter handles
    :type input_array:         numpy.ndarray
    :param default_constraint: The default constraint for this parameter
    :type default_constraint:

    You can add/remove constraints by calling constrain on the parameter itself, e.g:

        - self[:,1].constrain_positive()
        - self[0].tie_to(other)
        - self.untie()
        - self[:3,:].unconstrain()
        - self[1].fix()

    Fixing parameters will fix them to the value they are right now. If you change
    the fixed value, it will be fixed to the new value!

    See :py:class:`GPy.core.parameterized.Parameterized` for more details on constraining etc.

    """
    __array_priority__ = -1 # Never give back Param
    _fixes_ = None
    _parameters_ = []
    def __new__(cls, name, input_array, default_constraint=None):
        obj = numpy.atleast_1d(super(Param, cls).__new__(cls, input_array=input_array))
        cls.__name__ = "Param"
        obj._current_slice_ = (slice(obj.shape[0]),)
        obj._realshape_ = obj.shape
        obj._realsize_ = obj.size
        obj._realndim_ = obj.ndim
        obj._updated_ = False
        from index_operations import SetDict
        obj._tied_to_me_ = SetDict()
        obj._tied_to_ = []
        obj._original_ = True
        obj._gradient_ = None
        return obj

    def __init__(self, name, input_array, default_constraint=None, *a, **kw):
        super(Param, self).__init__(name=name, default_constraint=default_constraint, *a, **kw)

    def __array_finalize__(self, obj):
        # see InfoArray.__array_finalize__ for comments
        if obj is None: return
        super(Param, self).__array_finalize__(obj)
        self._direct_parent_ = getattr(obj, '_direct_parent_', None)
        self._parent_index_ = getattr(obj, '_parent_index_', None)
        self._default_constraint_ = getattr(obj, '_default_constraint_', None)
        self._current_slice_ = getattr(obj, '_current_slice_', None)
        self._tied_to_me_ = getattr(obj, '_tied_to_me_', None)
        self._tied_to_ = getattr(obj, '_tied_to_', None)
        self._realshape_ = getattr(obj, '_realshape_', None)
        self._realsize_ = getattr(obj, '_realsize_', None)
        self._realndim_ = getattr(obj, '_realndim_', None)
        self._updated_ = getattr(obj, '_updated_', None)
        self._original_ = getattr(obj, '_original_', None)
        self._name = getattr(obj, 'name', None)
        self._gradient_ = getattr(obj, '_gradient_', None)
        self.constraints = getattr(obj, 'constraints', None)
        self.priors = getattr(obj, 'priors', None)


    @property
    def gradient(self):
        if self._gradient_ is None:
            self._gradient_ = numpy.zeros(self._realshape_)
        return self._gradient_[self._current_slice_]
    @gradient.setter
    def gradient(self, val):
        self.gradient[:] = val
        
    #===========================================================================
    # Pickling operations
    #===========================================================================
    def __reduce_ex__(self):
        func, args, state = super(Param, self).__reduce__()
        return func, args, (state,
                            (self.name,
                             self._direct_parent_,
                             self._parent_index_,
                             self._default_constraint_,
                             self._current_slice_,
                             self._realshape_,
                             self._realsize_,
                             self._realndim_,
                             self._tied_to_me_,
                             self._tied_to_,
                             self._updated_,
                            )
                            )

    def __setstate__(self, state):
        super(Param, self).__setstate__(state[0])
        state = list(state[1])
        self._updated_ = state.pop()
        self._tied_to_ = state.pop()
        self._tied_to_me_ = state.pop()
        self._realndim_ = state.pop()
        self._realsize_ = state.pop()
        self._realshape_ = state.pop()
        self._current_slice_ = state.pop()
        self._default_constraint_ = state.pop()
        self._parent_index_ = state.pop()
        self._direct_parent_ = state.pop()
        self.name = state.pop()
    
    def copy(self, *args):
        constr = self.constraints.copy()
        priors = self.priors.copy()
        p = Param(self.name, self.view(numpy.ndarray).copy(), self._default_constraint_)
        p.constraints = constr
        p.priors = priors
        return p
    #===========================================================================
    # get/set parameters
    #===========================================================================
    def _set_params(self, param, update=True):
        self.flat = param
        #self._notify_tied_parameters()
        self._notify_observers()

    def _get_params(self):
        return self.flat

    def _collect_gradient(self, target):
        target += self.gradient.flat
<<<<<<< HEAD
=======
        
    def _set_gradient(self, g):
        self.gradient = g
>>>>>>> b19f9b9f

    #===========================================================================
    # Array operations -> done
    #===========================================================================
    def __getitem__(self, s, *args, **kwargs):
        if not isinstance(s, tuple):
            s = (s,)
        if not reduce(lambda a, b: a or numpy.any(b is Ellipsis), s, False) and len(s) <= self.ndim:
            s += (Ellipsis,)
        new_arr = super(Param, self).__getitem__(s, *args, **kwargs)
        try: new_arr._current_slice_ = s; new_arr._original_ = self.base is new_arr.base
        except AttributeError: pass  # returning 0d array or float, double etc
        return new_arr
    def __setitem__(self, s, val, update=True):
        super(Param, self).__setitem__(s, val, update=update)
        #self._notify_tied_parameters()
        if update and self._s_not_empty(s):
            self._notify_parameters_changed()

    #===========================================================================
    # Index Operations:
    #===========================================================================
    def _internal_offset(self):
        internal_offset = 0
        extended_realshape = numpy.cumprod((1,) + self._realshape_[:0:-1])[::-1]
        for i, si in enumerate(self._current_slice_[:self._realndim_]):
            if numpy.all(si == Ellipsis):
                continue
            if isinstance(si, slice):
                a = si.indices(self._realshape_[i])[0]
            elif isinstance(si, (list,numpy.ndarray,tuple)):
                a = si[0]
            else: a = si
            if a < 0:
                a = self._realshape_[i] + a
            internal_offset += a * extended_realshape[i]
        return internal_offset
    def _raveled_index(self, slice_index=None):
        # return an index array on the raveled array, which is formed by the current_slice
        # of this object
        extended_realshape = numpy.cumprod((1,) + self._realshape_[:0:-1])[::-1]
        ind = self._indices(slice_index)
        if ind.ndim < 2: ind = ind[:, None]
        return numpy.asarray(numpy.apply_along_axis(lambda x: numpy.sum(extended_realshape * x), 1, ind), dtype=int)
    def _expand_index(self, slice_index=None):
        # this calculates the full indexing arrays from the slicing objects given by get_item for _real..._ attributes
        # it basically translates slices to their respective index arrays and turns negative indices around
        # it tells you in the second return argument if it has only seen arrays as indices
        if slice_index is None:
            slice_index = self._current_slice_
        def f(a):
            a, b = a
            if a not in (slice(None), Ellipsis):
                if isinstance(a, slice):
                    start, stop, step = a.indices(b)
                    return numpy.r_[start:stop:step]
                elif isinstance(a, (list, numpy.ndarray, tuple)):
                    a = numpy.asarray(a, dtype=int)
                    a[a < 0] = b + a[a < 0]
                elif a < 0:
                    a = b + a
                return numpy.r_[a]
            return numpy.r_[:b]
        return itertools.imap(f, itertools.izip_longest(slice_index[:self._realndim_], self._realshape_, fillvalue=slice(self.size)))

    #===========================================================================
    # Convenience
    #===========================================================================
    @property
    def is_fixed(self):
        return self._highest_parent_._is_fixed(self)
    #def round(self, decimals=0, out=None):
    #    view = super(Param, self).round(decimals, out).view(Param)
    #    view.__array_finalize__(self)
    #    return view
    #round.__doc__ = numpy.round.__doc__
    def _get_original(self, param):
        return self

    #===========================================================================
    # Printing -> done
    #===========================================================================
    @property
    def _description_str(self):
        if self.size <= 1: return ["%f" % self]
        else: return [str(self.shape)]
    def parameter_names(self, add_self=False, adjust_for_printing=False):
        if adjust_for_printing:
            return [adjust_name_for_printing(self.name)]
        return [self.name]
    @property
    def flattened_parameters(self):
        return [self]
    @property
    def parameter_shapes(self):
        return [self.shape]
    @property
    def _constraints_str(self):
        return [' '.join(map(lambda c: str(c[0]) if c[1].size == self._realsize_ else "{" + str(c[0]) + "}", self.constraints.iteritems()))]
    @property
    def _priors_str(self):
        return [' '.join(map(lambda c: str(c[0]) if c[1].size == self._realsize_ else "{" + str(c[0]) + "}", self.priors.iteritems()))]
    @property
    def _ties_str(self):
        return [t._short() for t in self._tied_to_] or ['']
    def __repr__(self, *args, **kwargs):
        name = "\033[1m{x:s}\033[0;0m:\n".format(
                            x=self.hirarchy_name())
        return name + super(Param, self).__repr__(*args, **kwargs)
    def _ties_for(self, rav_index):
        # size = sum(p.size for p in self._tied_to_)
        ties = numpy.empty(shape=(len(self._tied_to_), numpy.size(rav_index)), dtype=Param)
        for i, tied_to in enumerate(self._tied_to_):
            for t, ind in tied_to._tied_to_me_.iteritems():
                if t._parent_index_ == self._parent_index_:
                    matches = numpy.where(rav_index[:, None] == t._raveled_index()[None, :])
                    tt_rav_index = tied_to._raveled_index()
                    ind_rav_matches = numpy.where(tt_rav_index == numpy.array(list(ind)))[0]
                    if len(ind) != 1: ties[i, matches[0][ind_rav_matches]] = numpy.take(tt_rav_index, matches[1], mode='wrap')[ind_rav_matches]
                    else: ties[i, matches[0]] = numpy.take(tt_rav_index, matches[1], mode='wrap')
        return map(lambda a: sum(a, []), zip(*[[[tie.flatten()] if tx != None else [] for tx in t] for t, tie in zip(ties, self._tied_to_)]))
    def _indices(self, slice_index=None):
        # get a int-array containing all indices in the first axis.
        if slice_index is None:
            slice_index = self._current_slice_
        if isinstance(slice_index, (tuple, list)):
            clean_curr_slice = [s for s in slice_index if numpy.any(s != Ellipsis)]
            for i in range(self._realndim_-len(clean_curr_slice)):
                i+=len(clean_curr_slice)
                clean_curr_slice += range(self._realshape_[i])
            if (all(isinstance(n, (numpy.ndarray, list, tuple)) for n in clean_curr_slice)
                and len(set(map(len, clean_curr_slice))) <= 1):
                return numpy.fromiter(itertools.izip(*clean_curr_slice),
                    dtype=[('', int)] * self._realndim_, count=len(clean_curr_slice[0])).view((int, self._realndim_))
        expanded_index = list(self._expand_index(slice_index))
        return numpy.fromiter(itertools.product(*expanded_index),
                 dtype=[('', int)] * self._realndim_, count=reduce(lambda a, b: a * b.size, expanded_index, 1)).view((int, self._realndim_))
    def _max_len_names(self, gen, header):
        gen = map(lambda x: " ".join(map(str, x)), gen)
        return reduce(lambda a, b:max(a, len(b)), gen, len(header))
    def _max_len_values(self):
        return reduce(lambda a, b:max(a, len("{x:=.{0}g}".format(__precision__, x=b))), self.flat, len(self.hirarchy_name()))
    def _max_len_index(self, ind):
        return reduce(lambda a, b:max(a, len(str(b))), ind, len(__index_name__))
    def _short(self):
        # short string to print
        name = self.hirarchy_name()
        if self._realsize_ < 2:
            return name
        ind = self._indices()
        if ind.size > 4: indstr = ','.join(map(str, ind[:2])) + "..." + ','.join(map(str, ind[-2:]))
        else: indstr = ','.join(map(str, ind))
        return name + '[' + indstr + ']'
    def __str__(self, constr_matrix=None, indices=None, prirs=None, ties=None, lc=None, lx=None, li=None, lp=None, lt=None, only_name=False):
        filter_ = self._current_slice_
        vals = self.flat
        if indices is None: indices = self._indices(filter_)
        ravi = self._raveled_index(filter_)
        if constr_matrix is None: constr_matrix = self.constraints.properties_for(ravi)
        if prirs is None: prirs = self.priors.properties_for(ravi)
        if ties is None: ties = self._ties_for(ravi)
        ties = [' '.join(map(lambda x: x._short(), t)) for t in ties]
        if lc is None: lc = self._max_len_names(constr_matrix, __constraints_name__)
        if lx is None: lx = self._max_len_values()
        if li is None: li = self._max_len_index(indices)
        if lt is None: lt = self._max_len_names(ties, __tie_name__)
        if lp is None: lp = self._max_len_names(prirs, __tie_name__)
        sep = '-'
        header_format = "  {i:{5}^{2}s}  |  \033[1m{x:{5}^{1}s}\033[0;0m  |  {c:{5}^{0}s}  |  {p:{5}^{4}s}  |  {t:{5}^{3}s}"
        if only_name: header = header_format.format(lc, lx, li, lt, lp, ' ', x=self.hirarchy_name(), c=sep*lc, i=sep*li, t=sep*lt, p=sep*lp)  # nice header for printing
        else: header = header_format.format(lc, lx, li, lt, lp, ' ', x=self.hirarchy_name(), c=__constraints_name__, i=__index_name__, t=__tie_name__, p=__priors_name__)  # nice header for printing
        if not ties: ties = itertools.cycle([''])
        return "\n".join([header] + ["  {i!s:^{3}s}  |  {x: >{1}.{2}g}  |  {c:^{0}s}  |  {p:^{5}s}  |  {t:^{4}s}  ".format(lc, lx, __precision__, li, lt, lp, x=x, c=" ".join(map(str, c)), p=" ".join(map(str, p)), t=(t or ''), i=i) for i, x, c, t, p in itertools.izip(indices, vals, constr_matrix, ties, prirs)])  # return all the constraints with right indices
        # except: return super(Param, self).__str__()

class ParamConcatenation(object):
    def __init__(self, params):
        """
        Parameter concatenation for convienience of printing regular expression matched arrays
        you can index this concatenation as if it was the flattened concatenation
        of all the parameters it contains, same for setting parameters (Broadcasting enabled).

        See :py:class:`GPy.core.parameter.Param` for more details on constraining.
        """
        # self.params = params
        self.params = ParamList([])
        for p in params:
            for p in p.flattened_parameters:
                if p not in self.params:
                    self.params.append(p)
        self._param_sizes = [p.size for p in self.params]
        startstops = numpy.cumsum([0] + self._param_sizes)
        self._param_slices_ = [slice(start, stop) for start,stop in zip(startstops, startstops[1:])]
    #===========================================================================
    # Get/set items, enable broadcasting
    #===========================================================================
    def __getitem__(self, s):
        ind = numpy.zeros(sum(self._param_sizes), dtype=bool); ind[s] = True;
        params = [p._get_params()[ind[ps]] for p,ps in zip(self.params, self._param_slices_) if numpy.any(p._get_params()[ind[ps]])]
        if len(params)==1: return params[0]
        return ParamConcatenation(params)
    def __setitem__(self, s, val, update=True):
        if isinstance(val, ParamConcatenation):
            val = val._vals()
        ind = numpy.zeros(sum(self._param_sizes), dtype=bool); ind[s] = True;
        vals = self._vals(); vals[s] = val; del val
        [numpy.place(p, ind[ps], vals[ps]) and update and p._notify_parameters_changed()
         for p, ps in zip(self.params, self._param_slices_)]
    def _vals(self):
        return numpy.hstack([p._get_params() for p in self.params])
    #===========================================================================
    # parameter operations:
    #===========================================================================
    def update_all_params(self):
        for p in self.params:
            p._notify_parameters_changed()

    def constrain(self, constraint, warning=True):
        [param.constrain(constraint, update=False) for param in self.params]
        self.update_all_params()
    constrain.__doc__ = Param.constrain.__doc__

    def constrain_positive(self, warning=True):
        [param.constrain_positive(warning, update=False) for param in self.params]
        self.update_all_params()
    constrain_positive.__doc__ = Param.constrain_positive.__doc__

    def constrain_fixed(self, warning=True):
        [param.constrain_fixed(warning) for param in self.params]
    constrain_fixed.__doc__ = Param.constrain_fixed.__doc__
    fix = constrain_fixed

    def constrain_negative(self, warning=True):
        [param.constrain_negative(warning, update=False) for param in self.params]
        self.update_all_params()
    constrain_negative.__doc__ = Param.constrain_negative.__doc__

    def constrain_bounded(self, lower, upper, warning=True):
        [param.constrain_bounded(lower, upper, warning, update=False) for param in self.params]
        self.update_all_params()
    constrain_bounded.__doc__ = Param.constrain_bounded.__doc__

    def unconstrain(self, *constraints):
        [param.unconstrain(*constraints) for param in self.params]
    unconstrain.__doc__ = Param.unconstrain.__doc__

    def unconstrain_negative(self):
        [param.unconstrain_negative() for param in self.params]
    unconstrain_negative.__doc__ = Param.unconstrain_negative.__doc__

    def unconstrain_positive(self):
        [param.unconstrain_positive() for param in self.params]
    unconstrain_positive.__doc__ = Param.unconstrain_positive.__doc__

    def unconstrain_fixed(self):
        [param.unconstrain_fixed() for param in self.params]
    unconstrain_fixed.__doc__ = Param.unconstrain_fixed.__doc__
    unfix = unconstrain_fixed

    def unconstrain_bounded(self, lower, upper):
        [param.unconstrain_bounded(lower, upper) for param in self.params]
    unconstrain_bounded.__doc__ = Param.unconstrain_bounded.__doc__

    def untie(self, *ties):
        [param.untie(*ties) for param in self.params]

    def checkgrad(self, verbose=0, step=1e-6, tolerance=1e-3):
        return self.params[0]._highest_parent_._checkgrad(self, verbose, step, tolerance)
    #checkgrad.__doc__ = Gradcheckable.checkgrad.__doc__

    __lt__ = lambda self, val: self._vals() < val
    __le__ = lambda self, val: self._vals() <= val
    __eq__ = lambda self, val: self._vals() == val
    __ne__ = lambda self, val: self._vals() != val
    __gt__ = lambda self, val: self._vals() > val
    __ge__ = lambda self, val: self._vals() >= val
    def __str__(self, *args, **kwargs):
        def f(p):
            ind = p._raveled_index()
            return p.constraints.properties_for(ind), p._ties_for(ind), p.priors.properties_for(ind)
        params = self.params
        constr_matrices, ties_matrices, prior_matrices = zip(*map(f, params))
        indices = [p._indices() for p in params]
        lc = max([p._max_len_names(cm, __constraints_name__) for p, cm in itertools.izip(params, constr_matrices)])
        lx = max([p._max_len_values() for p in params])
        li = max([p._max_len_index(i) for p, i in itertools.izip(params, indices)])
        lt = max([p._max_len_names(tm, __tie_name__) for p, tm in itertools.izip(params, ties_matrices)])
        lp = max([p._max_len_names(pm, __constraints_name__) for p, pm in itertools.izip(params, prior_matrices)])
        strings = []
        start = True
        for p, cm, i, tm, pm in itertools.izip(params,constr_matrices,indices,ties_matrices,prior_matrices):
            strings.append(p.__str__(constr_matrix=cm, indices=i, prirs=pm, ties=tm, lc=lc, lx=lx, li=li, lp=lp, lt=lt, only_name=(1-start)))
            start = False
        return "\n".join(strings)
    def __repr__(self):
        return "\n".join(map(repr,self.params))<|MERGE_RESOLUTION|>--- conflicted
+++ resolved
@@ -145,12 +145,9 @@
 
     def _collect_gradient(self, target):
         target += self.gradient.flat
-<<<<<<< HEAD
-=======
-        
+
     def _set_gradient(self, g):
         self.gradient = g
->>>>>>> b19f9b9f
 
     #===========================================================================
     # Array operations -> done
