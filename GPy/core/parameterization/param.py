# Copyright (c) 2012, GPy authors (see AUTHORS.txt).
# Licensed under the BSD 3-clause license (see LICENSE.txt)

import itertools
import numpy
from parameter_core import Constrainable, adjust_name_for_printing
from array_core import ObservableArray

###### printing
__constraints_name__ = "Constraint"
__index_name__ = "Index"
__tie_name__ = "Tied to"
__precision__ = numpy.get_printoptions()['precision'] # numpy printing precision used, sublassing numpy ndarray after all
__print_threshold__ = 5
######

class Float(numpy.float64, Constrainable):
    def __init__(self, f, base):
        super(Float,self).__init__(f)
        self._base = base


class Param(ObservableArray, Constrainable):
    """
    Parameter object for GPy models.

    :param name:        name of the parameter to be printed
    :param input_array: array which this parameter handles

    You can add/remove constraints by calling constrain on the parameter itself, e.g:

        - self[:,1].constrain_positive()
        - self[0].tie_to(other)
        - self.untie()
        - self[:3,:].unconstrain()
        - self[1].fix()

    Fixing parameters will fix them to the value they are right now. If you change
    the fixed value, it will be fixed to the new value!

    See :py:class:`GPy.core.parameterized.Parameterized` for more details on constraining etc.

    This ndarray can be stored in lists and checked if it is in.

    >>> import numpy as np
    >>> x = np.random.normal(size=(10,3))
    >>> x in [[1], x, [3]]
    True

    WARNING: This overrides the functionality of x==y!!!
    Use numpy.equal(x,y) for element-wise equality testing.
    """
    __array_priority__ = 0 # Never give back Param
    _fixes_ = None
    def __new__(cls, name, input_array, *args, **kwargs):
        obj = numpy.atleast_1d(super(Param, cls).__new__(cls, input_array=input_array))
        obj._current_slice_ = (slice(obj.shape[0]),)
        obj._realshape_ = obj.shape
        obj._realsize_ = obj.size
        obj._realndim_ = obj.ndim
        obj._updated_ = False
        from index_operations import SetDict
        obj._tied_to_me_ = SetDict()
        obj._tied_to_ = []
        obj._original_ = True
        obj.gradient = None
        return obj

    def __init__(self, name, input_array):
        super(Param, self).__init__(name=name)

    def __array_finalize__(self, obj):
        # see InfoArray.__array_finalize__ for comments
        if obj is None: return
        super(Param, self).__array_finalize__(obj)
        self._direct_parent_ = getattr(obj, '_direct_parent_', None)
        self._parent_index_ = getattr(obj, '_parent_index_', None)
        self._current_slice_ = getattr(obj, '_current_slice_', None)
        self._tied_to_me_ = getattr(obj, '_tied_to_me_', None)
        self._tied_to_ = getattr(obj, '_tied_to_', None)
        self._realshape_ = getattr(obj, '_realshape_', None)
        self._realsize_ = getattr(obj, '_realsize_', None)
        self._realndim_ = getattr(obj, '_realndim_', None)
        self._updated_ = getattr(obj, '_updated_', None)
        self._original_ = getattr(obj, '_original_', None)
        self._name = getattr(obj, 'name', None)
        self.gradient = getattr(obj, 'gradient', None)

    def __array_wrap__(self, out_arr, context=None):
        return out_arr.view(numpy.ndarray)
    #===========================================================================
    # Pickling operations
    #===========================================================================
    def __reduce_ex__(self):
        func, args, state = super(Param, self).__reduce__()
        return func, args, (state,
                            (self.name,
                             self._direct_parent_,
                             self._parent_index_,
                             self._current_slice_,
                             self._realshape_,
                             self._realsize_,
                             self._realndim_,
                             self._tied_to_me_,
                             self._tied_to_,
                             self._updated_,
                            )
                            )

    def __setstate__(self, state):
        super(Param, self).__setstate__(state[0])
        state = list(state[1])
        self._updated_ = state.pop()
        self._tied_to_ = state.pop()
        self._tied_to_me_ = state.pop()
        self._realndim_ = state.pop()
        self._realsize_ = state.pop()
        self._realshape_ = state.pop()
        self._current_slice_ = state.pop()
        self._parent_index_ = state.pop()
        self._direct_parent_ = state.pop()
        self.name = state.pop()

    #===========================================================================
    # get/set parameters
    #===========================================================================

    def _set_params(self, param, update=True):
        self.flat = param
        self._notify_tied_parameters()
        self._notify_observers()

    def _get_params(self):
        return self.flat
#     @property
#     def name(self):
#         """
#         Name of this parameter.
#         This can be a callable without parameters. The callable will be called
#         every time the name property is accessed.
#         """
#         if callable(self.name):
#             return self.name()
#         return self.name
#     @name.setter
#     def name(self, new_name):
#         from_name = self.name
#         self.name = new_name
#         self._direct_parent_._name_changed(self, from_name)
    @property
    def _parameters_(self):
        return []
    def _collect_gradient(self, target):
        target[:] = self.gradient.flat
    #===========================================================================
<<<<<<< HEAD
=======
    # Fixing Parameters:
    #===========================================================================
    def constrain_fixed(self, warning=True):
        """
        Constrain this paramter to be fixed to the current value it carries.

        :param warning: print a warning for overwriting constraints.
        """
        self._highest_parent_._fix(self, warning)
    fix = constrain_fixed
    def unconstrain_fixed(self):
        """
        This parameter will no longer be fixed.
        """
        self._highest_parent_._unfix(self)
    unfix = unconstrain_fixed
    #===========================================================================
>>>>>>> 6a068775
    # Tying operations -> bugged, TODO
    #===========================================================================
    def tie_to(self, param):
        """
        :param param: the parameter object to tie this parameter to. 
                      Can be ParamConcatenation (retrieved by regexp search)
        
        Tie this parameter to the given parameter.
        Broadcasting is not allowed, but you can tie a whole dimension to
        one parameter:  self[:,0].tie_to(other), where other is a one-value
        parameter.
        
        Note: For now only one parameter can have ties, so all of a parameter
              will be removed, when re-tieing!
        """
        #Note: this method will tie to the parameter which is the last in
        #      the chain of ties. Thus, if you tie to a tied parameter,
        #      this tie will be created to the parameter the param is tied
        #      to.

        assert isinstance(param, Param), "Argument {1} not of type {0}".format(Param, param.__class__)
        param = numpy.atleast_1d(param)
        if param.size != 1:
            raise NotImplementedError, "Broadcast tying is not implemented yet"
        try:
            if self._original_:
                self[:] = param
            else: # this happens when indexing created a copy of the array
                self._direct_parent_._get_original(self)[self._current_slice_] = param
        except ValueError:
            raise ValueError("Trying to tie {} with shape {} to {} with shape {}".format(self.name, self.shape, param.name, param.shape))
        if param is self:
            raise RuntimeError, 'Cyclic tieing is not allowed'
#         if len(param._tied_to_) > 0:
#             if (self._direct_parent_._get_original(self) is param._direct_parent_._get_original(param)
#                 and len(set(self._raveled_index())&set(param._tied_to_[0]._raveled_index()))!=0):
#                 raise RuntimeError, 'Cyclic tieing is not allowed'
#             self.tie_to(param._tied_to_[0])
#             return
        if not param in self._direct_parent_._get_original(self)._tied_to_:
            self._direct_parent_._get_original(self)._tied_to_ += [param]
        param._add_tie_listener(self)
        self._highest_parent_._set_fixed(self)
        cs = self._highest_parent_._constraints_for(param, param._raveled_index())
        for cs in self._highest_parent_._constraints_for(param, param._raveled_index()):
            [self.constrain(c, warning=False) for c in cs]
#         for t in self._tied_to_me_.keys():
#             if t is not self:
#                 t.untie(self)
#                 t.tie_to(param)

    def untie(self, *ties):
        """
        remove all ties.
        """
        [t._direct_parent_._get_original(t)._remove_tie_listener(self) for t in self._tied_to_]
        new_ties = []
        for t in self._direct_parent_._get_original(self)._tied_to_:
            for tied in t._tied_to_me_.keys():
                if t._parent_index_ is tied._parent_index_:
                    new_ties.append(tied)
        self._direct_parent_._get_original(self)._tied_to_ = new_ties
        self._direct_parent_._get_original(self)._highest_parent_._set_unfixed(self)
#         self._direct_parent_._remove_tie(self, *params)
    def _notify_tied_parameters(self):
        for tied, ind in self._tied_to_me_.iteritems():
            tied._on_tied_parameter_changed(self.base, list(ind))
    def _add_tie_listener(self, tied_to_me):
        for t in self._tied_to_me_.keys():
            if tied_to_me._parent_index_ is t._parent_index_:
                t_rav_i = t._raveled_index()
                tr_rav_i = tied_to_me._raveled_index()
                new_index = list(set(t_rav_i) | set(tr_rav_i))
                tmp = t._direct_parent_._get_original(t)[numpy.unravel_index(new_index, t._realshape_)]
                self._tied_to_me_[tmp] = self._tied_to_me_[t] | set(self._raveled_index())
                del self._tied_to_me_[t]
                return
        self._tied_to_me_[tied_to_me] = set(self._raveled_index())
    def _remove_tie_listener(self, to_remove):
        for t in self._tied_to_me_.keys():
            if t._parent_index_ == to_remove._parent_index_:
                t_rav_i = t._raveled_index()
                tr_rav_i = to_remove._raveled_index()
                import ipdb;ipdb.set_trace()
                new_index = list(set(t_rav_i) - set(tr_rav_i))
                if new_index:
                    tmp = t._direct_parent_._get_original(t)[numpy.unravel_index(new_index, t._realshape_)]
                    self._tied_to_me_[tmp] = self._tied_to_me_[t]
                    del self._tied_to_me_[t]
                    if len(self._tied_to_me_[tmp]) == 0:
                        del self._tied_to_me_[tmp]
                else:
                    del self._tied_to_me_[t]
    def _on_tied_parameter_changed(self, val, ind):
        if not self._updated_:  # not fast_array_equal(self, val[ind]):
            val = numpy.atleast_1d(val)
            self._updated_ = True
            if self._original_:
                self.__setitem__(slice(None), val[ind], update=False)
            else:  # this happens when indexing created a copy of the array
                self._direct_parent_._get_original(self).__setitem__(self._current_slice_, val[ind], update=False)
            self._notify_tied_parameters()
            self._updated_ = False
    #===========================================================================
    # Prior Operations
    #===========================================================================
    def set_prior(self, prior):
        """
        :param prior: prior to be set for this parameter

        Set prior for this parameter.
        """
        if not hasattr(self._highest_parent_, '_set_prior'):
            raise AttributeError("Parent of type {} does not support priors".format(self._highest_parent_.__class__))
        self._highest_parent_._set_prior(self, prior)
    def unset_prior(self, *priors):
        """
        :param priors: priors to remove from this parameter

        Remove all priors from this parameter
        """
        self._highest_parent_._remove_prior(self, *priors)
    #===========================================================================
    # Array operations -> done
    #===========================================================================
    def __getitem__(self, s, *args, **kwargs):
        if not isinstance(s, tuple):
            s = (s,)
        if not reduce(lambda a, b: a or numpy.any(b is Ellipsis), s, False) and len(s) <= self.ndim:
            s += (Ellipsis,)
        new_arr = super(Param, self).__getitem__(s, *args, **kwargs)
        try: new_arr._current_slice_ = s; new_arr._original_ = self.base is new_arr.base
        except AttributeError: pass  # returning 0d array or float, double etc
        return new_arr
    def __setitem__(self, s, val, update=True):
        super(Param, self).__setitem__(s, val, update=update)
        self._notify_tied_parameters()
        if update:
            self._highest_parent_.parameters_changed()
    #===========================================================================
    # Index Operations:
    #===========================================================================
    def _internal_offset(self):
        internal_offset = 0
        extended_realshape = numpy.cumprod((1,) + self._realshape_[:0:-1])[::-1]
        for i, si in enumerate(self._current_slice_[:self._realndim_]):
            if numpy.all(si == Ellipsis):
                continue
            if isinstance(si, slice):
                a = si.indices(self._realshape_[i])[0]
            elif isinstance(si, (list,numpy.ndarray,tuple)):
                a = si[0]
            else: a = si
            if a < 0:
                a = self._realshape_[i] + a
            internal_offset += a * extended_realshape[i]
        return internal_offset
    def _raveled_index(self, slice_index=None):
        # return an index array on the raveled array, which is formed by the current_slice
        # of this object
        extended_realshape = numpy.cumprod((1,) + self._realshape_[:0:-1])[::-1]
        ind = self._indices(slice_index)
        if ind.ndim < 2: ind = ind[:, None]
        return numpy.asarray(numpy.apply_along_axis(lambda x: numpy.sum(extended_realshape * x), 1, ind), dtype=int)
    def _expand_index(self, slice_index=None):
        # this calculates the full indexing arrays from the slicing objects given by get_item for _real..._ attributes
        # it basically translates slices to their respective index arrays and turns negative indices around
        # it tells you in the second return argument if it has only seen arrays as indices
        if slice_index is None:
            slice_index = self._current_slice_
        def f(a):
            a, b = a
            if a not in (slice(None), Ellipsis):
                if isinstance(a, slice):
                    start, stop, step = a.indices(b)
                    return numpy.r_[start:stop:step]
                elif isinstance(a, (list, numpy.ndarray, tuple)):
                    a = numpy.asarray(a, dtype=int)
                    a[a < 0] = b + a[a < 0]
                elif a < 0:
                    a = b + a
                return numpy.r_[a]
            return numpy.r_[:b]
        return itertools.imap(f, itertools.izip_longest(slice_index[:self._realndim_], self._realshape_, fillvalue=slice(self.size)))
    #===========================================================================
    # Convienience
    #===========================================================================
    @property
    def is_fixed(self):
        return self._highest_parent_._is_fixed(self)
    def round(self, decimals=0, out=None):
        view = super(Param, self).round(decimals, out).view(Param)
        view.__array_finalize__(self)
        return view
    def _has_fixes(self):
        return False
    round.__doc__ = numpy.round.__doc__
    def _get_original(self, param):
        return self
    #===========================================================================
    # Printing -> done
    #===========================================================================
    @property
    def _description_str(self):
        if self.size <= 1: return ["%f" % self]
        else: return [str(self.shape)]
    def _parameter_names(self, add_name):
        return [self.name]
    @property
    def flattened_parameters(self):
        return [self]
    @property
    def parameter_shapes(self):
        return [self.shape]
    @property
    def _constraints_str(self):
        return [' '.join(map(lambda c: str(c[0]) if c[1].size == self._realsize_ else "{" + str(c[0]) + "}", self._highest_parent_._constraints_iter_items(self)))]
    @property
    def _ties_str(self):
        return [t._short() for t in self._tied_to_] or ['']
    @property
    def name_hirarchical(self):
        if self.has_parent():
            return self._direct_parent_.hirarchy_name() + adjust_name_for_printing(self.name)
        return adjust_name_for_printing(self.name)
    def __repr__(self, *args, **kwargs):
        name = "\033[1m{x:s}\033[0;0m:\n".format(
                            x=self.name_hirarchical)
        return name + super(Param, self).__repr__(*args, **kwargs)
    def _ties_for(self, rav_index):
        # size = sum(p.size for p in self._tied_to_)
        ties = numpy.empty(shape=(len(self._tied_to_), numpy.size(rav_index)), dtype=Param)
        for i, tied_to in enumerate(self._tied_to_):
            for t, ind in tied_to._tied_to_me_.iteritems():
                if t._parent_index_ == self._parent_index_:
                    matches = numpy.where(rav_index[:, None] == t._raveled_index()[None, :])
                    tt_rav_index = tied_to._raveled_index()
                    ind_rav_matches = numpy.where(tt_rav_index == numpy.array(list(ind)))[0]
                    if len(ind) != 1: ties[i, matches[0][ind_rav_matches]] = numpy.take(tt_rav_index, matches[1], mode='wrap')[ind_rav_matches]
                    else: ties[i, matches[0]] = numpy.take(tt_rav_index, matches[1], mode='wrap')
        return map(lambda a: sum(a, []), zip(*[[[tie.flatten()] if tx != None else [] for tx in t] for t, tie in zip(ties, self._tied_to_)]))
    def _constraints_for(self, rav_index):
        return self._highest_parent_._constraints_for(self, rav_index)
    def _indices(self, slice_index=None):
        # get a int-array containing all indices in the first axis.
        if slice_index is None:
            slice_index = self._current_slice_
        if isinstance(slice_index, (tuple, list)):
            clean_curr_slice = [s for s in slice_index if numpy.any(s != Ellipsis)]
            if (all(isinstance(n, (numpy.ndarray, list, tuple)) for n in clean_curr_slice) 
                and len(set(map(len, clean_curr_slice))) <= 1):
                return numpy.fromiter(itertools.izip(*clean_curr_slice),
                    dtype=[('', int)] * self._realndim_, count=len(clean_curr_slice[0])).view((int, self._realndim_))
        expanded_index = list(self._expand_index(slice_index))
        return numpy.fromiter(itertools.product(*expanded_index),
                 dtype=[('', int)] * self._realndim_, count=reduce(lambda a, b: a * b.size, expanded_index, 1)).view((int, self._realndim_))
    def _max_len_names(self, gen, header):
        return reduce(lambda a, b:max(a, len(b)), gen, len(header))
    def _max_len_values(self):
        return reduce(lambda a, b:max(a, len("{x:=.{0}g}".format(__precision__, x=b))), self.flat, len(self.name_hirarchical))
    def _max_len_index(self, ind):
        return reduce(lambda a, b:max(a, len(str(b))), ind, len(__index_name__))
    def _short(self):
        # short string to print
        name = self._direct_parent_.hirarchy_name() + adjust_name_for_printing(self.name)
        if self._realsize_ < 2:
            return name
        ind = self._indices()
        if ind.size > 4: indstr = ','.join(map(str, ind[:2])) + "..." + ','.join(map(str, ind[-2:])) 
        else: indstr = ','.join(map(str, ind))
        return name + '[' + indstr + ']'
    def __str__(self, constr_matrix=None, indices=None, ties=None, lc=None, lx=None, li=None, lt=None):
        filter_ = self._current_slice_
        vals = self.flat
        if indices is None: indices = self._indices(filter_)
        ravi = self._raveled_index(filter_)
        if constr_matrix is None: constr_matrix = self._constraints_for(ravi)
        if ties is None: ties = self._ties_for(ravi)
        ties = [' '.join(map(lambda x: x._short(), t)) for t in ties]
        if lc is None: lc = self._max_len_names(constr_matrix, __constraints_name__)
        if lx is None: lx = self._max_len_values()
        if li is None: li = self._max_len_index(indices)
        if lt is None: lt = self._max_len_names(ties, __tie_name__)
        header = "  {i:^{2}s}  |  \033[1m{x:^{1}s}\033[0;0m  |  {c:^{0}s}  |  {t:^{3}s}".format(lc, lx, li, lt, x=self.name_hirarchical, c=__constraints_name__, i=__index_name__, t=__tie_name__)  # nice header for printing
        if not ties: ties = itertools.cycle([''])
        return "\n".join([header] + ["  {i!s:^{3}s}  |  {x: >{1}.{2}g}  |  {c:^{0}s}  |  {t:^{4}s}  ".format(lc, lx, __precision__, li, lt, x=x, c=" ".join(map(str, c)), t=(t or ''), i=i) for i, x, c, t in itertools.izip(indices, vals, constr_matrix, ties)])  # return all the constraints with right indices
        # except: return super(Param, self).__str__()

class ParamConcatenation(object):
    def __init__(self, params):
        """
        Parameter concatenation for convienience of printing regular expression matched arrays
        you can index this concatenation as if it was the flattened concatenation
        of all the parameters it contains, same for setting parameters (Broadcasting enabled).

        See :py:class:`GPy.core.parameter.Param` for more details on constraining.
        """
        # self.params = params
        self.params = ParamList([])
        for p in params:
            for p in p.flattened_parameters:
                if p not in self.params:
                    self.params.append(p)           
        self._param_sizes = [p.size for p in self.params]
        startstops = numpy.cumsum([0] + self._param_sizes)
        self._param_slices_ = [slice(start, stop) for start,stop in zip(startstops, startstops[1:])]
    #===========================================================================
    # Get/set items, enable broadcasting
    #===========================================================================
    def __getitem__(self, s):
        ind = numpy.zeros(sum(self._param_sizes), dtype=bool); ind[s] = True;
        params = [p._get_params()[ind[ps]] for p,ps in zip(self.params, self._param_slices_) if numpy.any(p._get_params()[ind[ps]])]
        if len(params)==1: return params[0]
        return ParamConcatenation(params)
    def __setitem__(self, s, val, update=True):
        ind = numpy.zeros(sum(self._param_sizes), dtype=bool); ind[s] = True;
        vals = self._vals(); vals[s] = val; del val
        [numpy.place(p, ind[ps], vals[ps]) and p._notify_tied_parameters()
        for p, ps in zip(self.params, self._param_slices_)]
        if update:
            self.params[0]._highest_parent_.parameters_changed()
    def _vals(self):
        return numpy.hstack([p._get_params() for p in self.params])
    #===========================================================================
    # parameter operations:
    #===========================================================================
    def update_all_params(self):
        self.params[0]._highest_parent_.parameters_changed()

    def constrain(self, constraint, warning=True):
        [param.constrain(constraint, update=False) for param in self.params]
        self.update_all_params()
    constrain.__doc__ = Param.constrain.__doc__

    def constrain_positive(self, warning=True):
        [param.constrain_positive(warning, update=False) for param in self.params]
        self.update_all_params()
    constrain_positive.__doc__ = Param.constrain_positive.__doc__

    def constrain_fixed(self, warning=True):
        [param.constrain_fixed(warning) for param in self.params]
    constrain_fixed.__doc__ = Param.constrain_fixed.__doc__
    fix = constrain_fixed

    def constrain_negative(self, warning=True):
        [param.constrain_negative(warning, update=False) for param in self.params]
        self.update_all_params()
    constrain_negative.__doc__ = Param.constrain_negative.__doc__

    def constrain_bounded(self, lower, upper, warning=True):
        [param.constrain_bounded(lower, upper, warning, update=False) for param in self.params]
        self.update_all_params()
    constrain_bounded.__doc__ = Param.constrain_bounded.__doc__

    def unconstrain(self, *constraints):
        [param.unconstrain(*constraints) for param in self.params]
    unconstrain.__doc__ = Param.unconstrain.__doc__

    def unconstrain_negative(self):
        [param.unconstrain_negative() for param in self.params]
    unconstrain_negative.__doc__ = Param.unconstrain_negative.__doc__

    def unconstrain_positive(self):
        [param.unconstrain_positive() for param in self.params]
    unconstrain_positive.__doc__ = Param.unconstrain_positive.__doc__

    def unconstrain_fixed(self):
        [param.unconstrain_fixed() for param in self.params]
    unconstrain_fixed.__doc__ = Param.unconstrain_fixed.__doc__
    unfix = unconstrain_fixed

    def unconstrain_bounded(self, lower, upper):
        [param.unconstrain_bounded(lower, upper) for param in self.params]
    unconstrain_bounded.__doc__ = Param.unconstrain_bounded.__doc__

    def untie(self, *ties):
        [param.untie(*ties) for param in self.params]
    __lt__ = lambda self, val: self._vals() < val
    __le__ = lambda self, val: self._vals() <= val
    __eq__ = lambda self, val: self._vals() == val
    __ne__ = lambda self, val: self._vals() != val
    __gt__ = lambda self, val: self._vals() > val
    __ge__ = lambda self, val: self._vals() >= val
    def __str__(self, *args, **kwargs):
        def f(p):
            ind = p._raveled_index()
            return p._constraints_for(ind), p._ties_for(ind)
        params = self.params
        constr_matrices, ties_matrices = zip(*map(f, params))
        indices = [p._indices() for p in params]
        lc = max([p._max_len_names(cm, __constraints_name__) for p, cm in itertools.izip(params, constr_matrices)])
        lx = max([p._max_len_values() for p in params])
        li = max([p._max_len_index(i) for p, i in itertools.izip(params, indices)])
        lt = max([p._max_len_names(tm, __tie_name__) for p, tm in itertools.izip(params, ties_matrices)])
        strings = [p.__str__(cm, i, tm, lc, lx, li, lt) for p, cm, i, tm in itertools.izip(params,constr_matrices,indices,ties_matrices)]
        return "\n".join(strings)
        return "\n{}\n".format(" -"+"- | -".join(['-'*l for l in [li,lx,lc,lt]])).join(strings)
    def __repr__(self):
        return "\n".join(map(repr,self.params))

if __name__ == '__main__':


    from GPy.core.parameterized import Parameterized
    from GPy.core.parameter import Param

    #X = numpy.random.randn(2,3,1,5,2,4,3)
    X = numpy.random.randn(3,2)
    print "random done"
    p = Param("q_mean", X)
    p1 = Param("q_variance", numpy.random.rand(*p.shape))
    p2 = Param("Y", numpy.random.randn(p.shape[0], 1))
    
    p3 = Param("variance", numpy.random.rand())
    p4 = Param("lengthscale", numpy.random.rand(2))

    m = Parameterized()
    rbf = Parameterized(name='rbf')

    rbf.add_parameter(p3,p4)
    m.add_parameter(p,p1,rbf)

    print "setting params"
    #print m.q_v[3:5,[1,4,5]]
    print "constraining variance"
    #m[".*variance"].constrain_positive()
    #print "constraining rbf"
    #m.rbf_l.constrain_positive()
    #m.q_variance[1,[0,5,11,19,2]].tie_to(m.rbf_v)
    #m.rbf_v.tie_to(m.rbf_l[0])
    #m.rbf_l[0].tie_to(m.rbf_l[1])
    #m.q_v.tie_to(m.rbf_v)
#     m.rbf_l.tie_to(m.rbf_va)
    # pt = numpy.array(params._get_params_transformed())
    # ptr = numpy.random.randn(*pt.shape)
#     params.X.tie_to(params.rbf_v)<|MERGE_RESOLUTION|>--- conflicted
+++ resolved
@@ -153,38 +153,18 @@
     def _collect_gradient(self, target):
         target[:] = self.gradient.flat
     #===========================================================================
-<<<<<<< HEAD
-=======
-    # Fixing Parameters:
-    #===========================================================================
-    def constrain_fixed(self, warning=True):
-        """
-        Constrain this paramter to be fixed to the current value it carries.
-
-        :param warning: print a warning for overwriting constraints.
-        """
-        self._highest_parent_._fix(self, warning)
-    fix = constrain_fixed
-    def unconstrain_fixed(self):
-        """
-        This parameter will no longer be fixed.
-        """
-        self._highest_parent_._unfix(self)
-    unfix = unconstrain_fixed
-    #===========================================================================
->>>>>>> 6a068775
     # Tying operations -> bugged, TODO
     #===========================================================================
     def tie_to(self, param):
         """
-        :param param: the parameter object to tie this parameter to. 
+        :param param: the parameter object to tie this parameter to.
                       Can be ParamConcatenation (retrieved by regexp search)
-        
+
         Tie this parameter to the given parameter.
         Broadcasting is not allowed, but you can tie a whole dimension to
         one parameter:  self[:,0].tie_to(other), where other is a one-value
         parameter.
-        
+
         Note: For now only one parameter can have ties, so all of a parameter
               will be removed, when re-tieing!
         """
@@ -422,7 +402,7 @@
             slice_index = self._current_slice_
         if isinstance(slice_index, (tuple, list)):
             clean_curr_slice = [s for s in slice_index if numpy.any(s != Ellipsis)]
-            if (all(isinstance(n, (numpy.ndarray, list, tuple)) for n in clean_curr_slice) 
+            if (all(isinstance(n, (numpy.ndarray, list, tuple)) for n in clean_curr_slice)
                 and len(set(map(len, clean_curr_slice))) <= 1):
                 return numpy.fromiter(itertools.izip(*clean_curr_slice),
                     dtype=[('', int)] * self._realndim_, count=len(clean_curr_slice[0])).view((int, self._realndim_))
@@ -441,7 +421,7 @@
         if self._realsize_ < 2:
             return name
         ind = self._indices()
-        if ind.size > 4: indstr = ','.join(map(str, ind[:2])) + "..." + ','.join(map(str, ind[-2:])) 
+        if ind.size > 4: indstr = ','.join(map(str, ind[:2])) + "..." + ','.join(map(str, ind[-2:]))
         else: indstr = ','.join(map(str, ind))
         return name + '[' + indstr + ']'
     def __str__(self, constr_matrix=None, indices=None, ties=None, lc=None, lx=None, li=None, lt=None):
@@ -475,7 +455,7 @@
         for p in params:
             for p in p.flattened_parameters:
                 if p not in self.params:
-                    self.params.append(p)           
+                    self.params.append(p)
         self._param_sizes = [p.size for p in self.params]
         startstops = numpy.cumsum([0] + self._param_sizes)
         self._param_slices_ = [slice(start, stop) for start,stop in zip(startstops, startstops[1:])]
@@ -585,7 +565,7 @@
     p = Param("q_mean", X)
     p1 = Param("q_variance", numpy.random.rand(*p.shape))
     p2 = Param("Y", numpy.random.randn(p.shape[0], 1))
-    
+
     p3 = Param("variance", numpy.random.rand())
     p4 = Param("lengthscale", numpy.random.rand(2))
 
