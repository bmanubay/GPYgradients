--- conflicted
+++ resolved
@@ -28,15 +28,8 @@
             self.Nparam = 1
             self.name = 'linear'
             if variances is not None:
-<<<<<<< HEAD
-                if isinstance(variances, float):
-                    variances = np.array([variances])
-
-                assert variances.shape == (1,)
-=======
                 variances = np.asarray(variances)
                 assert variances.size == 1, "Only one variance needed for non-ARD kernel"
->>>>>>> ae19ab22
             else:
                 variances = np.ones(1)
             self._Xcache, self._X2cache = np.empty(shape=(2,))
